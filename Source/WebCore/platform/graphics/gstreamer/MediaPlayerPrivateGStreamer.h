--- conflicted
+++ resolved
@@ -714,12 +714,10 @@
     RefPtr<GStreamerQuirksManager> m_quirksManagerForTesting;
     HashMap<const GStreamerQuirk*, std::unique_ptr<GStreamerQuirkBase::GStreamerQuirkState>> m_quirkStates;
 
-<<<<<<< HEAD
+    MediaTime m_estimatedVideoFrameDuration { MediaTime::zeroTime() };
+
     RefPtr<GStreamerHolePunchHost> m_gstreamerHolePunchHost;
     Lock m_holePunchLock;
-=======
-    MediaTime m_estimatedVideoFrameDuration { MediaTime::zeroTime() };
->>>>>>> 12728f00
 };
 
 }
