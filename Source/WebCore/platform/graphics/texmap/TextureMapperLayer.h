/*
 Copyright (C) 2010 Nokia Corporation and/or its subsidiary(-ies)

 This library is free software; you can redistribute it and/or
 modify it under the terms of the GNU Library General Public
 License as published by the Free Software Foundation; either
 version 2 of the License, or (at your option) any later version.

 This library is distributed in the hope that it will be useful,
 but WITHOUT ANY WARRANTY; without even the implied warranty of
 MERCHANTABILITY or FITNESS FOR A PARTICULAR PURPOSE.  See the GNU
 Library General Public License for more details.

 You should have received a copy of the GNU Library General Public License
 along with this library; see the file COPYING.LIB.  If not, write to
 the Free Software Foundation, Inc., 51 Franklin Street, Fifth Floor,
 Boston, MA 02110-1301, USA.
 */

#pragma once

#include "Damage.h"
#include "FilterOperations.h"
#include "NicosiaAnimation.h"
#include "TextureMapperSolidColorLayer.h"
#include <wtf/WeakPtr.h>

#if USE(COORDINATED_GRAPHICS)
#include "NicosiaAnimatedBackingStoreClient.h"
#endif

namespace WebCore {
class TextureMapperLayer;
}

namespace WTF {
template<typename T> struct IsDeprecatedWeakRefSmartPointerException;
template<> struct IsDeprecatedWeakRefSmartPointerException<WebCore::TextureMapperLayer> : std::true_type { };
}

namespace WebCore {

class TextureMapper;
class TextureMapperFlattenedLayer;
class TextureMapperPaintOptions;
class TextureMapperPlatformLayer;

class TextureMapperLayerDamageVisitor {
public:
    virtual void recordDamage(const FloatRect&) = 0;
};

class WEBCORE_EXPORT TextureMapperLayer : public CanMakeWeakPtr<TextureMapperLayer> {
    WTF_MAKE_NONCOPYABLE(TextureMapperLayer);
    WTF_MAKE_FAST_ALLOCATED;
public:
    TextureMapperLayer(Damage::ShouldPropagate = Damage::ShouldPropagate::No);
    virtual ~TextureMapperLayer();

#if USE(COORDINATED_GRAPHICS)
    void setID(uint32_t id) { m_id = id; }
    uint32_t id() { return m_id; }
#endif

    const Vector<TextureMapperLayer*>& children() const { return m_children; }

    void setChildren(const Vector<TextureMapperLayer*>&);
    void setMaskLayer(TextureMapperLayer*);
    void setReplicaLayer(TextureMapperLayer*);
    void setBackdropLayer(TextureMapperLayer*);
    void setBackdropFiltersRect(const FloatRoundedRect&);
    void setPosition(const FloatPoint&);
    void setBoundsOrigin(const FloatPoint&);
    void setSize(const FloatSize&);
    void setAnchorPoint(const FloatPoint3D&);
    void setPreserves3D(bool);
    void setTransform(const TransformationMatrix&);
    void setChildrenTransform(const TransformationMatrix&);
    void setContentsRect(const FloatRect&);
    void setMasksToBounds(bool);
    void setDrawsContent(bool);
    bool drawsContent() const { return m_state.drawsContent; }
    bool contentsAreVisible() const { return m_state.contentsVisible; }
    FloatSize size() const { return m_state.size; }
    float opacity() const { return m_state.opacity; }
    TransformationMatrix transform() const { return m_state.transform; }
    const TransformationMatrix& toSurfaceTransform() const { return m_layerTransforms.combined; }
    void setContentsVisible(bool);
    void setContentsOpaque(bool);
    void setBackfaceVisibility(bool);
    void setOpacity(float);
    void setSolidColor(const Color&);
    void setBackgroundColor(const Color&);
    void setContentsTileSize(const FloatSize&);
    void setContentsTilePhase(const FloatSize&);
    void setContentsClippingRect(const FloatRoundedRect&);
    void setContentsRectClipsDescendants(bool);
    void setFilters(const FilterOperations&);

    bool hasFilters() const
    {
        return !m_currentFilters.isEmpty();
    }

    void setShowDebugBorder(bool showDebugBorder) { m_state.showDebugBorders = showDebugBorder; }
    void setDebugBorderColor(Color debugBorderColor) { m_state.debugBorderColor = debugBorderColor; }
    void setDebugBorderWidth(float debugBorderWidth) { m_state.debugBorderWidth = debugBorderWidth; }

    void setShowRepaintCounter(bool showRepaintCounter) { m_state.showRepaintCounter = showRepaintCounter; }
    void setRepaintCount(int repaintCount) { m_state.repaintCount = repaintCount; }

    void setContentsLayer(TextureMapperPlatformLayer*);
    void setAnimations(const Nicosia::Animations&);
    void setBackingStore(TextureMapperBackingStore*);
#if USE(COORDINATED_GRAPHICS)
    void setAnimatedBackingStoreClient(Nicosia::AnimatedBackingStoreClient*);
#endif

    bool applyAnimationsRecursively(MonotonicTime);
    bool syncAnimations(MonotonicTime);
    bool descendantsOrSelfHaveRunningAnimations() const;

    void paint(TextureMapper&);

    void addChild(TextureMapperLayer*);

    void acceptDamageVisitor(TextureMapperLayerDamageVisitor&);
    void dismissDamageVisitor();

    ALWAYS_INLINE void clearDamage();
    ALWAYS_INLINE void invalidateDamage();
    ALWAYS_INLINE void addDamage(const Damage&);
    ALWAYS_INLINE void addDamage(const FloatRect&);

<<<<<<< HEAD
    void computeTransformsAndNotifyVideoPosition();
    void notifyVideoPositionRecursive();
=======
    FloatRect effectiveLayerRect() const;

>>>>>>> 12728f00
private:
    TextureMapperLayer& rootLayer() const
    {
        if (m_effectTarget)
            return m_effectTarget->rootLayer();
        if (m_parent) {
            if (m_parent->flattensAsLeafOf3DSceneOr3DPerspective())
                return *m_parent;
            return m_parent->rootLayer();
        }
        return const_cast<TextureMapperLayer&>(*this);
    }

    void processDescendantLayersFlatteningRequirements();
    void processFlatteningRequirements();
    void computeFlattenedRegion(Region&, bool);
    void destroyFlattenedDescendantLayers();

    struct ComputeTransformData;
    void computeTransformsRecursive(ComputeTransformData&);

    TransformationMatrix replicaTransform();
    void removeFromParent();
    void removeAllChildren();

    enum class ComputeOverlapRegionMode : uint8_t {
        Intersection,
        Union,
        Mask
    };
    struct ComputeOverlapRegionData {
        ComputeOverlapRegionMode mode;
        IntRect clipBounds;
        Region& overlapRegion;
        Region& nonOverlapRegion;
    };
    void computeOverlapRegions(ComputeOverlapRegionData&, const TransformationMatrix&, bool includesReplica = true);

    void paintRecursive(TextureMapperPaintOptions&);
    void paintFlattened(TextureMapperPaintOptions&);
    void paintWith3DRenderingContext(TextureMapperPaintOptions&);
    void paintSelfChildrenReplicaFilterAndMask(TextureMapperPaintOptions&);
    void paintUsingOverlapRegions(TextureMapperPaintOptions&);
    void paintIntoSurface(TextureMapperPaintOptions&);
    void paintWithIntermediateSurface(TextureMapperPaintOptions&, const IntRect&);
    void paintSelfAndChildrenWithIntermediateSurface(TextureMapperPaintOptions&, const IntRect&);
    void paintSelfChildrenFilterAndMask(TextureMapperPaintOptions&);
    void paintSelf(TextureMapperPaintOptions&);
    void paintSelfAndChildren(TextureMapperPaintOptions&);
    void paintSelfAndChildrenWithReplica(TextureMapperPaintOptions&);
    void paintBackdrop(TextureMapperPaintOptions&);
    void applyMask(TextureMapperPaintOptions&);
    void recordDamage(const FloatRect&, const TransformationMatrix&, const TextureMapperPaintOptions&);
    void collect3DSceneLayers(Vector<TextureMapperLayer*>&);

    bool isVisible() const;

    bool shouldBlend() const;

    bool flattensAsLeafOf3DSceneOr3DPerspective() const;

    bool preserves3D() const { return m_state.preserves3D; }
    bool isFlattened() const { return !!m_flattenedLayer; }

    inline FloatRect layerRect() const
    {
        return FloatRect(FloatPoint::zero(), m_state.size);
    }

    Vector<TextureMapperLayer*> m_children;
    TextureMapperLayer* m_parent { nullptr };
    WeakPtr<TextureMapperLayer> m_effectTarget;
    TextureMapperBackingStore* m_backingStore { nullptr };
    TextureMapperPlatformLayer* m_contentsLayer { nullptr };
    std::unique_ptr<TextureMapperFlattenedLayer> m_flattenedLayer;
    float m_currentOpacity { 1.0 };
    FilterOperations m_currentFilters;

    struct State {
        FloatPoint pos;
        FloatPoint3D anchorPoint;
        FloatPoint boundsOrigin;
        FloatSize size;
        TransformationMatrix transform;
        TransformationMatrix childrenTransform;
        float opacity;
        FloatRect contentsRect;
        FloatSize contentsTileSize;
        FloatSize contentsTilePhase;
        FloatRoundedRect contentsClippingRect;
        WeakPtr<TextureMapperLayer> maskLayer;
        WeakPtr<TextureMapperLayer> replicaLayer;
        WeakPtr<TextureMapperLayer> backdropLayer;
        FloatRoundedRect backdropFiltersRect;
        Color solidColor;
        Color backgroundColor;
        FilterOperations filters;
        Color debugBorderColor;
        float debugBorderWidth;
        int repaintCount;

        bool preserves3D : 1;
        bool masksToBounds : 1;
        bool drawsContent : 1;
        bool contentsVisible : 1;
        bool contentsOpaque : 1;
        bool contentsRectClipsDescendants : 1;
        bool backfaceVisibility : 1;
        bool visible : 1;
        bool showDebugBorders : 1;
        bool showRepaintCounter : 1;

        State()
            : anchorPoint(0.5, 0.5, 0)
            , opacity(1)
            , debugBorderWidth(0)
            , repaintCount(0)
            , preserves3D(false)
            , masksToBounds(false)
            , drawsContent(false)
            , contentsVisible(true)
            , contentsOpaque(false)
            , contentsRectClipsDescendants(false)
            , backfaceVisibility(true)
            , visible(true)
            , showDebugBorders(false)
            , showRepaintCounter(false)
        {
        }
    };

    State m_state;
    Nicosia::Animations m_animations;
#if USE(COORDINATED_GRAPHICS)
    uint32_t m_id { 0 };
    RefPtr<Nicosia::AnimatedBackingStoreClient> m_animatedBackingStoreClient;
#endif
    bool m_isBackdrop { false };
    bool m_isReplica { false };

    Damage::ShouldPropagate m_propagateDamage;
    Damage m_damage;

    TextureMapperLayerDamageVisitor* m_visitor { nullptr };

    struct {
        TransformationMatrix localTransform;
        TransformationMatrix combined;
        TransformationMatrix combinedForChildren;
#if USE(COORDINATED_GRAPHICS)
        TransformationMatrix futureLocalTransform;
        TransformationMatrix futureCombined;
        TransformationMatrix futureCombinedForChildren;
#endif
    } m_layerTransforms;
};

ALWAYS_INLINE void TextureMapperLayer::clearDamage()
{
    m_damage = Damage();
}

ALWAYS_INLINE void TextureMapperLayer::invalidateDamage()
{
    m_damage.invalidate();
}

ALWAYS_INLINE void TextureMapperLayer::addDamage(const Damage& damage)
{
    if (m_propagateDamage == Damage::ShouldPropagate::No)
        return;

    m_damage.add(damage);
}

ALWAYS_INLINE void TextureMapperLayer::addDamage(const FloatRect& rect)
{
    if (m_propagateDamage == Damage::ShouldPropagate::No)
        return;

    m_damage.add(rect);
}

} // namespace WebCore<|MERGE_RESOLUTION|>--- conflicted
+++ resolved
@@ -132,13 +132,10 @@
     ALWAYS_INLINE void addDamage(const Damage&);
     ALWAYS_INLINE void addDamage(const FloatRect&);
 
-<<<<<<< HEAD
+    FloatRect effectiveLayerRect() const;
+
     void computeTransformsAndNotifyVideoPosition();
     void notifyVideoPositionRecursive();
-=======
-    FloatRect effectiveLayerRect() const;
-
->>>>>>> 12728f00
 private:
     TextureMapperLayer& rootLayer() const
     {
